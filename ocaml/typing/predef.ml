--- conflicted
+++ resolved
@@ -247,11 +247,7 @@
 
 let mk_add_type1 add_type type_ident
       ?(kind=fun _ -> Type_abstract Definition)
-<<<<<<< HEAD
-      ?(jkind=Jkind.Primitive.value ~why:(Primitive type_ident))
-=======
       ?(jkind=Jkind.Builtin.value ~why:(Primitive type_ident))
->>>>>>> 5a73fa6b
       (* See the comment on the [jkind_annotation] argument to [mk_add_type]
       *)
       ?jkind_annotation
